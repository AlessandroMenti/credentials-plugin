/*
 * The MIT License
 *
 * Copyright (c) 2013, CloudBees, Inc..
 *
 * Permission is hereby granted, free of charge, to any person obtaining a copy
 * of this software and associated documentation files (the "Software"), to deal
 * in the Software without restriction, including without limitation the rights
 * to use, copy, modify, merge, publish, distribute, sublicense, and/or sell
 * copies of the Software, and to permit persons to whom the Software is
 * furnished to do so, subject to the following conditions:
 *
 * The above copyright notice and this permission notice shall be included in
 * all copies or substantial portions of the Software.
 *
 * THE SOFTWARE IS PROVIDED "AS IS", WITHOUT WARRANTY OF ANY KIND, EXPRESS OR
 * IMPLIED, INCLUDING BUT NOT LIMITED TO THE WARRANTIES OF MERCHANTABILITY,
 * FITNESS FOR A PARTICULAR PURPOSE AND NONINFRINGEMENT. IN NO EVENT SHALL THE
 * AUTHORS OR COPYRIGHT HOLDERS BE LIABLE FOR ANY CLAIM, DAMAGES OR OTHER
 * LIABILITY, WHETHER IN AN ACTION OF CONTRACT, TORT OR OTHERWISE, ARISING FROM,
 * OUT OF OR IN CONNECTION WITH THE SOFTWARE OR THE USE OR OTHER DEALINGS IN
 * THE SOFTWARE.
 */
package com.cloudbees.plugins.credentials;

import com.cloudbees.plugins.credentials.common.IdCredentials;
import com.cloudbees.plugins.credentials.common.StandardCredentials;
import com.cloudbees.plugins.credentials.domains.Domain;
import com.cloudbees.plugins.credentials.domains.DomainSpecification;
import edu.umd.cs.findbugs.annotations.NonNull;
import hudson.DescriptorExtensionList;
import hudson.Extension;
import hudson.Util;
import hudson.model.AbstractDescribableImpl;
import hudson.model.Action;
import hudson.model.Api;
import hudson.model.Descriptor;
import hudson.model.Failure;
import hudson.model.Item;
import hudson.model.ItemGroup;
import hudson.model.ModelObject;
import hudson.model.User;
import hudson.security.Permission;
import hudson.util.FormValidation;
import hudson.util.HttpResponses;
import jenkins.model.Jenkins;
import net.sf.json.JSONObject;
import org.apache.commons.lang.StringUtils;
import org.jenkins.ui.icon.IconSpec;
import org.kohsuke.stapler.AncestorInPath;
import org.kohsuke.stapler.HttpResponse;
import org.kohsuke.stapler.QueryParameter;
import org.kohsuke.stapler.StaplerRequest;
import org.kohsuke.stapler.export.Exported;
import org.kohsuke.stapler.export.ExportedBean;
import org.kohsuke.stapler.interceptor.RequirePOST;

import javax.servlet.ServletException;
import java.io.IOException;
import java.util.Collections;
import java.util.LinkedHashMap;
import java.util.Map;
import java.util.TreeMap;

/**
 * @author Stephen Connolly
 */
public abstract class CredentialsStoreAction implements Action, IconSpec {

    public static final Permission VIEW = CredentialsProvider.VIEW;
    public static final Permission CREATE = CredentialsProvider.CREATE;
    public static final Permission UPDATE = CredentialsProvider.UPDATE;
    public static final Permission DELETE = CredentialsProvider.DELETE;
    public static final Permission MANAGE_DOMAINS = CredentialsProvider.MANAGE_DOMAINS;

    @NonNull
    public abstract CredentialsStore getStore();

    public String getIconFileName() {
        return isVisible()
                ? "/plugin/credentials/images/48x48/credentials.png"
                : null;
    }

<<<<<<< HEAD
    public boolean isVisible() {
        return !CredentialsProvider.allCredentialsDescriptors().isEmpty() && getStore().hasPermission(CredentialsProvider.VIEW);
=======
    public String getIconClassName() {
        if (CredentialsProvider.allCredentialsDescriptors().isEmpty()) {
            return null;
        }
        return getStore().hasPermission(CredentialsProvider.VIEW)
                ? "icon-credentials-credentials"
                : null;
>>>>>>> 761382e9
    }

    public String getDisplayName() {
        return Messages.CredentialsStoreAction_DisplayName();
    }

    public String getUrlName() {
        return "credential-store";
    }

    public final String getFullName() {
        String n;
        ModelObject context = getStore().getContext();
        if (context instanceof Item) {
            n = ((Item) context).getFullName();
        } else if (context instanceof ItemGroup) {
            n = ((ItemGroup) context).getFullName();
        } else if (context instanceof User) {
            n = "user:"+((User) context).getId();
        } else {
            n = "";
        }
        if (n.length() == 0) {
            return getUrlName();
        } else {
            return n + '/' + getUrlName();
        }
    }

    public final String getFullDisplayName() {
        String n;
        ModelObject context = getStore().getContext();
        if (context instanceof Item) {
            n = ((Item) context).getFullDisplayName();
        } else if (context instanceof ItemGroup) {
            n = ((ItemGroup) context).getFullDisplayName();
        } else if (context instanceof User) {
            n = Messages.CredentialsStoreAction_UserDisplayName( ((User) context).getDisplayName());
        } else {
            // TODO switch to Jenkins.getActiveInstance() once 1.590+ is the baseline
            Jenkins jenkins = Jenkins.getInstance();
            if (jenkins == null) {
                throw new IllegalStateException("Jenkins has not been started, or was already shut down");
            }
            n = jenkins.getFullDisplayName();
        }
        if (n.length() == 0) {
            return getDisplayName();
        } else {
            return n + " \u00BB " + getDisplayName();
        }
    }

    @Exported
    public Map<String, DomainWrapper> getDomains() {
        Map<String, DomainWrapper> result = new TreeMap<String, DomainWrapper>();
        for (Domain d : getStore().getDomains()) {
            String name;
            if (d == Domain.global()) {
                name = "_";
            } else {
                name = d.getName();
            }
            result.put(name, new DomainWrapper(this, d));
        }
        return result;
    }

    public DomainWrapper getDomain(String name) {
        return getDomains().get(name);
    }

    public boolean isDomainsModifiable() {
        return getStore().isDomainsModifiable();
    }

    public DomainWrapper.DescriptorImpl getDomainDescriptor() {
        // TODO switch to Jenkins.getActiveInstance() once 1.590+ is the baseline
        Jenkins jenkins = Jenkins.getInstance();
        if (jenkins == null) {
            throw new IllegalStateException("Jenkins has not been started, or was already shut down");
        }
        return jenkins.getDescriptorByType(DomainWrapper.DescriptorImpl.class);
    }

    /**
     * Gets all the {@link com.cloudbees.plugins.credentials.domains.DomainSpecification} descriptors.
     *
     * @return all the {@link com.cloudbees.plugins.credentials.domains.DomainSpecification} descriptors.
     */
    @SuppressWarnings("unused") // used by stapler
    public DescriptorExtensionList<DomainSpecification, Descriptor<DomainSpecification>> getSpecificationDescriptors() {
        // TODO switch to Jenkins.getActiveInstance() once 1.590+ is the baseline
        Jenkins jenkins = Jenkins.getInstance();
        if (jenkins == null) {
            throw new IllegalStateException("Jenkins has not been started, or was already shut down");
        }
        return jenkins.getDescriptorList(DomainSpecification.class);
    }

    @RequirePOST
    public HttpResponse doCreateDomain(StaplerRequest req) throws ServletException, IOException {
        getStore().checkPermission(MANAGE_DOMAINS);
        JSONObject data = req.getSubmittedForm();
        Domain domain = req.bindJSON(Domain.class, data);
        if (getStore().addDomain(domain)) {
            return HttpResponses.redirectTo("./domain/" + Util.rawEncode(domain.getName()));

        }
        return HttpResponses.redirectToDot();
    }

    @ExportedBean
    public static class DomainWrapper extends AbstractDescribableImpl<DomainWrapper> implements ModelObject {

        private final CredentialsStoreAction parent;
        private final Domain domain;

        public DomainWrapper(CredentialsStoreAction parent, Domain domain) {
            this.parent = parent;
            this.domain = domain;
        }

        public Api getApi() {
            return new Api(this);
        }

        public CredentialsStore getStore() {
            return getParent().getStore();
        }

        public Domain getDomain() {
            return domain;
        }

        public CredentialsStoreAction getParent() {
            return parent;
        }

        @Exported
        public String getUrlName() {
            return isGlobal() ? "_" : Util.rawEncode(domain.getName());
        }

        @Exported
        public String getDisplayName() {
            return isGlobal() ? Messages.CredentialsStoreAction_GlobalDomainDisplayName() : domain.getName();
        }

        @Exported
        public final String getFullName() {
            String n = getParent().getFullName();
            if (n.length() == 0) {
                return getUrlName();
            } else {
                return n + '/' + getUrlName();
            }
        }

        @Exported
        public final String getFullDisplayName() {
            String n = getParent().getFullDisplayName();
            if (n.length() == 0) {
                return getDisplayName();
            } else {
                return n + " \u00BB " + getDisplayName();
            }
        }

        @Exported
        public String getDescription() {
            return isGlobal() ? Messages.CredentialsStoreAction_GlobalDomainDescription() : domain.getDescription();
        }

        @Exported
        public boolean isGlobal() {
            return domain == Domain.global();
        }

        public CredentialsWrapper.DescriptorImpl getCredentialDescriptor() {
            // TODO switch to Jenkins.getActiveInstance() once 1.590+ is the baseline
            Jenkins jenkins = Jenkins.getInstance();
            if (jenkins == null) {
                throw new IllegalStateException("Jenkins has not been started, or was already shut down");
            }
            return jenkins.getDescriptorByType(CredentialsWrapper.DescriptorImpl.class);
        }

        @Exported
        public Map<String, CredentialsWrapper> getCredentials() {
            Map<String, CredentialsWrapper> result = new LinkedHashMap<String, CredentialsWrapper>();
            int index = 0;
            for (Credentials c : getStore().getCredentials(domain)) {
                String id;
                if (c instanceof IdCredentials) {
                    id = ((IdCredentials) c).getId();
                } else {
                    while (result.containsKey("index-" + index)) {
                        index++;
                    }
                    id = "index-" + index;
                    index++;
                }
                result.put(id, new CredentialsWrapper(this, c, id));
            }
            return result;
        }

        public CredentialsWrapper getCredential(String id) {
            return getCredentials().get(id);
        }

        @RequirePOST
        public HttpResponse doCreateCredentials(StaplerRequest req) throws ServletException, IOException {
            getStore().checkPermission(CREATE);
            JSONObject data = req.getSubmittedForm();
            Credentials credentials = req.bindJSON(Credentials.class, data.getJSONObject("credentials"));
            getStore().addCredentials(domain, credentials);
            return HttpResponses.redirectTo("../../domain/" + getUrlName());
        }

        @RequirePOST
        public HttpResponse doConfigSubmit(StaplerRequest req) throws ServletException, IOException {
            if (!getStore().isDomainsModifiable()) {
                return HttpResponses.status(400);
            }
            getStore().checkPermission(MANAGE_DOMAINS);
            JSONObject data = req.getSubmittedForm();
            Domain domain = req.bindJSON(Domain.class, data);
            if (getStore().updateDomain(this.domain, domain)) {
                return HttpResponses.redirectTo("../../domain/" + Util.rawEncode(domain.getName()));

            }
            return HttpResponses.redirectToDot();
        }

        @RequirePOST
        public HttpResponse doDoDelete(StaplerRequest req) throws IOException {
            if (!getStore().isDomainsModifiable()) {
                return HttpResponses.status(400);
            }
            getStore().checkPermission(MANAGE_DOMAINS);
            if (getStore().removeDomain(domain)) {
                return HttpResponses.redirectTo("../..");
            }
            return HttpResponses.redirectToDot();
        }

        @Extension
        public static class DescriptorImpl extends Descriptor<DomainWrapper> {

            public DescriptorImpl() {
                super(DomainWrapper.class);
            }

            @Override
            public String getDisplayName() {
                return "Domain";
            }

            public FormValidation doCheckName(@AncestorInPath DomainWrapper wrapper,
                                              @AncestorInPath CredentialsStoreAction action,
                                              @QueryParameter String value) {
                if (StringUtils.isBlank(value)) {
                    return FormValidation.warning(Messages.CredentialsStoreAction_EmptyDomainNameMessage());
                }
                try {
                    Jenkins.checkGoodName(value);
                } catch (Failure e) {
                    return FormValidation.error(e.getMessage());
                }
                if (action != null) {
                    for (Domain d : action.getStore().getDomains()) {
                        if (wrapper != null && wrapper.domain == d) {
                            continue;
                        }
                        if (value.equals(d.getName())) {
                            return FormValidation.error(Messages.CredentialsStoreAction_DuplicateDomainNameMessage());
                        }
                    }
                }
                return FormValidation.ok();
            }

        }
    }

    @ExportedBean
    public static class CredentialsWrapper extends AbstractDescribableImpl<CredentialsWrapper> {

        private final DomainWrapper domain;

        private final Credentials credentials;

        private final String id;

        public CredentialsWrapper(DomainWrapper domain, Credentials credentials, String id) {
            this.domain = domain;
            this.credentials = credentials;
            this.id = id;
        }

        public String getUrlName() {
            return Util.rawEncode(id);
        }

        public Api getApi() {
            return new Api(this);
        }

        @Exported
        public String getDisplayName() {
            return CredentialsNameProvider.name(credentials);
        }

        @Exported
        public String getTypeName() {
            return credentials.getDescriptor().getDisplayName();
        }

        @Exported
        public String getDescription() {
            return credentials instanceof StandardCredentials
                    ? ((StandardCredentials) credentials).getDescription()
                    : null;
        }

        @Exported
        public final String getFullName() {
            String n = getDomain().getFullName();
            if (n.length() == 0) {
                return getUrlName();
            } else {
                return n + '/' + getUrlName();
            }
        }

        public final String getFullDisplayName() {
            String n = getDomain().getFullDisplayName();
            if (n.length() == 0) {
                return getDisplayName();
            } else {
                return n + " \u00BB " + getDisplayName();
            }
        }

        public Credentials getCredentials() {
            return credentials;
        }

        public DomainWrapper getDomain() {
            return domain;
        }

        public DomainWrapper getParent() {
            return domain;
        }

        public CredentialsStore getStore() {
            return domain.getStore();
        }

        @RequirePOST
        public HttpResponse doDoDelete(StaplerRequest req) throws IOException {
            if (!getStore().isDomainsModifiable()) {
                return HttpResponses.status(400);
            }
            getStore().checkPermission(DELETE);
            if (getStore().removeCredentials(domain.getDomain(),credentials)) {
                return HttpResponses.redirectTo("../..");
            }
            return HttpResponses.redirectToDot();
        }

        @RequirePOST
        public HttpResponse doDoMove(StaplerRequest req, @QueryParameter String destination) throws IOException {
            if (!getStore().isDomainsModifiable()) {
                return HttpResponses.status(400);
            }
            // TODO switch to Jenkins.getActiveInstance() once 1.590+ is the baseline
            Jenkins jenkins = Jenkins.getInstance();
            if (jenkins == null) {
                throw new IllegalStateException("Jenkins has not been started, or was already shut down");
            }
            getStore().checkPermission(DELETE);
            final String splitKey = domain.getParent().getUrlName() + "/";
            int split = destination.lastIndexOf(splitKey);
            if (split == -1) {
                return HttpResponses.status(400);
            }
            String contextName = destination.substring(0, split);
            String domainName = destination.substring(split + splitKey.length());
            ModelObject context = null;
            if ("".equals(contextName)) {
                context = jenkins;
            } else {
                while (context == null && split > 0) {
                    context = contextName.startsWith("user:")
                            ? User.get(contextName.substring("user:".length(), split - 1), false, Collections.emptyMap())
                            : jenkins.getItemByFullName(contextName);
                    if (context == null) {
                        split = destination.lastIndexOf(splitKey, split - 1);
                        if (split > 0) {
                            contextName = destination.substring(0, split);
                            domainName = destination.substring(split + splitKey.length());
                        }
                    }
                }
            }
            if (context == null) {
                return HttpResponses.status(400);
            }
            CredentialsStore destinationStore = null;
            Domain destinationDomain = null;
            for (CredentialsStore store : CredentialsProvider.lookupStores(context)) {
                if (store.getContext() == context) {
                    for (Domain d : store.getDomains()) {
                        if (domainName.equals("_") ? d.getName() == null : domainName.equals(d.getName())) {
                            destinationStore = store;
                            destinationDomain = d;
                            break;
                        }
                    }
                    if (destinationDomain != null) {
                        break;
                    }
                }
            }
            if (destinationDomain == null) {
                return HttpResponses.status(400);
            }
            if (!destinationStore.isDomainsModifiable()) {
                return HttpResponses.status(400);
            }
            destinationStore.checkPermission(CREATE);
            if (destinationDomain.equals(domain.getDomain())) {
                return HttpResponses.redirectToDot();
            }

            if (destinationStore.addCredentials(destinationDomain, credentials)) {
                if (getStore().removeCredentials(domain.getDomain(), credentials)) {
                    return HttpResponses.redirectTo("../..");
                } else {
                    destinationStore.removeCredentials(destinationDomain, credentials);
                }
            }
            return HttpResponses.redirectToDot();
        }

        @RequirePOST
        public HttpResponse doUpdateSubmit(StaplerRequest req) throws ServletException, IOException {
            getStore().checkPermission(UPDATE);
            JSONObject data = req.getSubmittedForm();
            Credentials credentials = req.bindJSON(Credentials.class, data);
            if (!getStore().updateCredentials(this.domain.domain, this.credentials, credentials)) {
                return HttpResponses.redirectTo("concurrentModification");
            }
            return HttpResponses.redirectToDot();
        }

        @Extension
        public static class DescriptorImpl extends Descriptor<CredentialsWrapper> {

            @Override
            public String getDisplayName() {
                return "Credential";
            }

            public DescriptorExtensionList<Credentials, CredentialsDescriptor> getCredentialDescriptors() {
                return CredentialsProvider.allCredentialsDescriptors();
            }
        }
    }


}<|MERGE_RESOLUTION|>--- conflicted
+++ resolved
@@ -82,18 +82,14 @@
                 : null;
     }
 
-<<<<<<< HEAD
     public boolean isVisible() {
         return !CredentialsProvider.allCredentialsDescriptors().isEmpty() && getStore().hasPermission(CredentialsProvider.VIEW);
-=======
+    }
+
     public String getIconClassName() {
-        if (CredentialsProvider.allCredentialsDescriptors().isEmpty()) {
-            return null;
-        }
-        return getStore().hasPermission(CredentialsProvider.VIEW)
+        return isVisible()
                 ? "icon-credentials-credentials"
                 : null;
->>>>>>> 761382e9
     }
 
     public String getDisplayName() {
